--- conflicted
+++ resolved
@@ -693,24 +693,17 @@
 
 class ConfigTestCase(unittest.TestCase):
 
-<<<<<<< HEAD
     def common_object_test(self, app):
         assert app.secret_key == 'devkey'
         assert app.config['TEST_KEY'] == 'foo'
-=======
-    def common_module_test(self, app):
-        assert app.secret_key == 'devkey'
-        assert app.config['test_key'] == 'foo'
->>>>>>> c4cac0ab
         assert 'ConfigTestCase' not in app.config
 
     def test_config_from_file(self):
         app = flask.Flask(__name__)
         app.config.from_pyfile('flask_tests.py')
-<<<<<<< HEAD
         self.common_object_test(app)
 
-    def test_config_from_module(self):
+    def test_config_from_object(self):
         app = flask.Flask(__name__)
         app.config.from_object(__name__)
         self.common_object_test(app)
@@ -723,14 +716,6 @@
         app = flask.Flask(__name__)
         app.config.from_object(Test)
         self.common_object_test(app)
-=======
-        self.common_module_test(app)
-
-    def test_config_from_module(self):
-        app = flask.Flask(__name__)
-        app.config.from_module(__name__)
-        self.common_module_test(app)
->>>>>>> c4cac0ab
 
 
 def suite():
