--- conflicted
+++ resolved
@@ -567,7 +567,6 @@
         #: decorator.
         self.error_handlers = {}
 
-<<<<<<< HEAD
         #: a dictionary with lists of functions that should be called at the
         #: beginning of the request.  The key of the dictionary is the name of
         #: the module this function is active for, `None` for all requests.
@@ -584,7 +583,7 @@
         #: :meth:`before_request` decorator.
         self.after_request_funcs = {}
 
-        #: a dictionary with list of functions that are called without arguments
+        #: a dictionary with list of functions that are called without argument
         #: to populate the template context.  They key of the dictionary is the
         #: name of the module this function is active for, `None` for all
         #: requests.  Each returns a dictionary that the template context is
@@ -593,29 +592,6 @@
         self.template_context_processors = {
             None: [_default_template_ctx_processor]
         }
-=======
-        #: a list of functions that should be called at the beginning
-        #: of the request before request dispatching kicks in.  This
-        #: can for example be used to open database connections or
-        #: getting hold of the currently logged in user.
-        #: To register a function here, use the :meth:`before_request`
-        #: decorator.
-        self.before_request_funcs = []
-
-        #: a list of functions that are called at the end of the
-        #: request.  The function is passed the current response
-        #: object and modify it in place or replace it.
-        #: To register a function here use the :meth:`after_request`
-        #: decorator.
-        self.after_request_funcs = []
-
-        #: a list of functions that are called without argument
-        #: to populate the template context.  Each returns a dictionary
-        #: that the template context is updated with.
-        #: To register a function here, use the :meth:`context_processor`
-        #: decorator.
-        self.template_context_processors = [_default_template_ctx_processor]
->>>>>>> 67fc4652
 
         #: the :class:`~werkzeug.routing.Map` for this instance.  You can use
         #: this to change the routing converters after the class was created
